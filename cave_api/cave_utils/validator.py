--- conflicted
+++ resolved
@@ -141,49 +141,12 @@
                 self.log.add(path=[field], error=f"Invalid value ({value}): Acceptable values are: {accepted_values}")
         
 class PropsObject():
-<<<<<<< HEAD
     def __init__(self, key, data, log:LogObject, default_data={}, require_all_fields:bool=True):
         self.key = key
         self.data = pamda.mergeDeep(data, default_data)
         self.log = LogHelper(log=log, prepend_path=[key])
         for prop_key, prop_data in self.data.items():
             PropValidator(key=prop_key, data=prop_data, log=log, require_all_fields=require_all_fields)
-=======
-    def __init__(self, key:str, data, log:LogObject, require_values:bool=True):
-        self.key = key
-        self.data = data
-        self.log = log
-        self.validate_fields()
-
-    # def validate_variants(self, variants):
-
-    def validate_prop(self, prop_key, prop_dict):
-        prop_type = pamda.path(['type'], prop_dict)
-        if prop_type is None:
-            self.log.add(path=[self.key,prop_key], error=f"Missing required field `type`.", level="error")
-        elif prop_type not in ['head', 'text', 'num', 'toggle', 'button', 'selector', 'date']:
-            self.log.add(path=[self.key,prop_key], error=f"Unknown prop type `{prop_type}`. Acceptable prop types include: `head`, `text`, `num`, `toggle`, `button`, `selector`, `date`.", level="error")
-        if prop_type == 'head':
-            self.validate_keys(prop_key=prop_key, prop_data=prop_dict, required_keys=['name'], optonal_keys=['help'])
-
-    def validate_keys(self, prop_key, prop_data, required_keys, optional_keys):
-        for key in required_keys:
-            if key not in prop_data:
-                self.log.add(path=[self.key, prop_key, key], error=f'Missing required key: {key}', level='error')
-        for key in optional_keys:
-            if key not in prop_data:
-                self.log.add(path=[self.key, prop_key, key], error=f'Missing optional key: {key}', level='warning')
-
-        for key in required_keys + optional_keys:
-            if key in ['name', 'help']:
-                if not isinstance(prop_data.get(key), str):
-                    self.log.add(path=[self.key, prop_key, key], error=f'Value Error: Not a string', level='error')
-                
-
-    def validate_fields(self):
-        for prop_key, prop_dict in self.data.items():
-            self.validate_prop(prop_key, prop_dict)
->>>>>>> 52502429
 
 class MapTypeObject():
     def __init__(self, type_key:str, type_dict:dict, top_level_key:str, log:LogObject):
