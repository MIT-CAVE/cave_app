--- conflicted
+++ resolved
@@ -1557,18 +1557,11 @@
                     "category": {"location": ["locCaOn"]},
                     "props": {
                         "numericPropExampleC": {
-<<<<<<< HEAD
-                            "value": 50,
-                        },
-                        "booleanPropExample": {
-                            "value": False,
-=======
                             "timeValues": {
                                 0: { "value": 0 },
                                 1: { "value": 100 },
                                 2: { "value": 300 },
                             }
->>>>>>> 57885c40
                         }
                     },
                 },
