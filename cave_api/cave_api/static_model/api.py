--- conflicted
+++ resolved
@@ -1,11 +1,6 @@
 import time
 
-<<<<<<< HEAD
 def execute_command(session_data, messenger, command="init", **kwargs):
-=======
-
-def execute_command(session_data, command="init"):
->>>>>>> 78855ac9
     """
     Usage:
     - Execute a command to mutate the current session_data
@@ -1654,7 +1649,6 @@
         return example
     elif command == "solve":
         print("The `solve` button has been pressed by the user!")
-<<<<<<< HEAD
         time.sleep(3)
         messenger.send("Priming Thrusters...", title="Initialization", color="info", duration=3)
         time.sleep(3)
@@ -1671,11 +1665,6 @@
         messenger.send("All Systems Normal!", title="Status:", color="info")
         time.sleep(3)
         messenger.send("Liftoff Achieved!", title="Status:", color="success")
-=======
-        print("Starting some long running process...")
-        time.sleep(10)
-        print("Solve completed!")
->>>>>>> 78855ac9
     elif command == "test":
         print("The `test` button has been pressed by the user!")
         raise Exception("Test Exception!")
